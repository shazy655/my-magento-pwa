.pdp-container {
  max-width: 1200px;
  margin: 0 auto;
  padding: 20px;
}

.back-button {
  background-color: #f0f0f0;
  border: 1px solid #ddd;
  padding: 10px 20px;
  cursor: pointer;
  border-radius: 4px;
  font-size: 14px;
  margin-bottom: 20px;
  transition: background-color 0.3s;
}

.back-button:hover {
  background-color: #e0e0e0;
}

.cart-message {
  padding: 15px;
  border-radius: 4px;
  margin-bottom: 20px;
  animation: slideDown 0.3s ease-out;
}

.cart-message.success {
  background-color: #d4edda;
  color: #155724;
  border: 1px solid #c3e6cb;
}

.cart-message.error {
  background-color: #f8d7da;
  color: #721c24;
  border: 1px solid #f5c6cb;
}

@keyframes slideDown {
  from {
    opacity: 0;
    transform: translateY(-10px);
  }
  to {
    opacity: 1;
    transform: translateY(0);
  }
}

.pdp-content {
  display: grid;
  grid-template-columns: 1fr 1fr;
  gap: 40px;
  margin-bottom: 40px;
}

.pdp-image-section img {
  width: 100%;
  height: auto;
  border-radius: 8px;
  box-shadow: 0 2px 8px rgba(0, 0, 0, 0.1);
}

.pdp-info-section {
  display: flex;
  flex-direction: column;
  gap: 20px;
}

.pdp-title {
  font-size: 32px;
  font-weight: 600;
  margin: 0;
  color: #333;
}

.pdp-sku {
  font-size: 14px;
  color: #666;
  margin: 0;
}

.pdp-price {
  display: flex;
  align-items: center;
  gap: 15px;
  flex-wrap: wrap;
}

.regular-price {
  font-size: 20px;
  color: #999;
  text-decoration: line-through;
}

.final-price {
  font-size: 32px;
  font-weight: 700;
  color: #e74c3c;
}

.discount-badge {
  background-color: #e74c3c;
  color: white;
  padding: 5px 10px;
  border-radius: 4px;
  font-size: 14px;
  font-weight: 600;
}

.pdp-stock {
  padding: 10px 0;
}

.stock-status {
  display: inline-block;
  padding: 8px 16px;
  border-radius: 4px;
  font-weight: 600;
  font-size: 14px;
}

.stock-status.in-stock {
  background-color: #d4edda;
  color: #155724;
  border: 1px solid #c3e6cb;
}

.stock-status.out-of-stock {
  background-color: #f8d7da;
  color: #721c24;
  border: 1px solid #f5c6cb;
}

.pdp-short-description {
  font-size: 16px;
  line-height: 1.6;
  color: #555;
}

.pdp-configurable-options {
  margin: 20px 0;
  padding: 20px;
  background-color: #f8f9fa;
  border-radius: 8px;
  border: 1px solid #e9ecef;
}

.pdp-configurable-options h3 {
  margin: 0 0 15px 0;
  font-size: 18px;
  font-weight: 600;
  color: #333;
}

.configurable-option {
  margin-bottom: 15px;
}

<<<<<<< HEAD
=======
.configurable-option:last-child {
  margin-bottom: 0;
}

>>>>>>> 5694300d
.configurable-option label {
  display: block;
  margin-bottom: 5px;
  font-weight: 600;
  font-size: 14px;
<<<<<<< HEAD
  color: #555;
}

.option-select {
=======
  color: #333;
}

.configurable-option select {
>>>>>>> 5694300d
  width: 100%;
  padding: 10px;
  border: 1px solid #ddd;
  border-radius: 4px;
  font-size: 14px;
  background-color: white;
  cursor: pointer;
<<<<<<< HEAD
}

.option-select:focus {
  outline: none;
  border-color: #ff6b35;
  box-shadow: 0 0 0 2px rgba(255, 107, 53, 0.2);
}

.selected-variant-info {
  margin-top: 15px;
  padding: 15px;
  background-color: #e8f5e8;
  border-radius: 4px;
  border: 1px solid #c3e6cb;
}

.selected-variant-info p {
  margin: 5px 0;
  font-size: 14px;
  color: #155724;
}

.selected-variant-info strong {
  font-weight: 600;
=======
  transition: border-color 0.3s;
}

.configurable-option select:focus {
  outline: none;
  border-color: #007bff;
  box-shadow: 0 0 0 2px rgba(0, 123, 255, 0.25);
}

.configurable-option select:disabled {
  background-color: #f8f9fa;
  cursor: not-allowed;
  opacity: 0.6;
>>>>>>> 5694300d
}

.pdp-add-to-cart {
  display: flex;
  flex-direction: column;
  gap: 15px;
  padding: 20px 0;
  border-top: 1px solid #eee;
}

.quantity-selector {
  display: flex;
  align-items: center;
  gap: 10px;
}

.quantity-selector label {
  font-weight: 600;
  font-size: 14px;
}

.quantity-selector input {
  width: 80px;
  padding: 10px;
  border: 1px solid #ddd;
  border-radius: 4px;
  font-size: 16px;
}

.add-to-cart-button {
  background-color: #ff6b35;
  color: white;
  border: none;
  padding: 15px 30px;
  font-size: 18px;
  font-weight: 600;
  border-radius: 4px;
  cursor: pointer;
  transition: background-color 0.3s;
  width: 100%;
}

.add-to-cart-button:hover:not(:disabled) {
  background-color: #ff5722;
}

.add-to-cart-button:disabled {
  background-color: #ccc;
  cursor: not-allowed;
}

.out-of-stock-message {
  padding: 20px;
  background-color: #f8f9fa;
  border-radius: 4px;
  text-align: center;
}

.out-of-stock-message p {
  margin: 0;
  color: #666;
  font-size: 16px;
}

.pdp-description {
  border-top: 1px solid #eee;
  padding-top: 40px;
}

.pdp-description h2 {
  font-size: 24px;
  font-weight: 600;
  margin-bottom: 20px;
  color: #333;
}

.pdp-description div {
  font-size: 16px;
  line-height: 1.8;
  color: #555;
}

.loading,
.error {
  text-align: center;
  padding: 60px 20px;
}

.loading-spinner {
  border: 4px solid #f3f3f3;
  border-top: 4px solid #ff6b35;
  border-radius: 50%;
  width: 50px;
  height: 50px;
  animation: spin 1s linear infinite;
  margin: 0 auto 20px;
}

@keyframes spin {
  0% { transform: rotate(0deg); }
  100% { transform: rotate(360deg); }
}

.error h3 {
  color: #e74c3c;
  font-size: 24px;
  margin-bottom: 10px;
}

.error p {
  color: #666;
  margin-bottom: 20px;
}

/* Responsive Design */
@media (max-width: 768px) {
  .pdp-content {
    grid-template-columns: 1fr;
    gap: 20px;
  }

  .pdp-title {
    font-size: 24px;
  }

  .final-price {
    font-size: 24px;
  }

  .pdp-add-to-cart {
    position: sticky;
    bottom: 0;
    background-color: white;
    padding: 15px;
    box-shadow: 0 -2px 10px rgba(0, 0, 0, 0.1);
    margin: 0 -20px;
  }
}<|MERGE_RESOLUTION|>--- conflicted
+++ resolved
@@ -159,29 +159,19 @@
   margin-bottom: 15px;
 }
 
-<<<<<<< HEAD
-=======
 .configurable-option:last-child {
   margin-bottom: 0;
 }
 
->>>>>>> 5694300d
 .configurable-option label {
   display: block;
   margin-bottom: 5px;
   font-weight: 600;
   font-size: 14px;
-<<<<<<< HEAD
-  color: #555;
-}
-
-.option-select {
-=======
   color: #333;
 }
 
 .configurable-option select {
->>>>>>> 5694300d
   width: 100%;
   padding: 10px;
   border: 1px solid #ddd;
@@ -189,32 +179,6 @@
   font-size: 14px;
   background-color: white;
   cursor: pointer;
-<<<<<<< HEAD
-}
-
-.option-select:focus {
-  outline: none;
-  border-color: #ff6b35;
-  box-shadow: 0 0 0 2px rgba(255, 107, 53, 0.2);
-}
-
-.selected-variant-info {
-  margin-top: 15px;
-  padding: 15px;
-  background-color: #e8f5e8;
-  border-radius: 4px;
-  border: 1px solid #c3e6cb;
-}
-
-.selected-variant-info p {
-  margin: 5px 0;
-  font-size: 14px;
-  color: #155724;
-}
-
-.selected-variant-info strong {
-  font-weight: 600;
-=======
   transition: border-color 0.3s;
 }
 
@@ -228,7 +192,6 @@
   background-color: #f8f9fa;
   cursor: not-allowed;
   opacity: 0.6;
->>>>>>> 5694300d
 }
 
 .pdp-add-to-cart {
