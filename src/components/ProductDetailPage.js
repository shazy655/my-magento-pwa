--- conflicted
+++ resolved
@@ -13,10 +13,6 @@
   const [addingToCart, setAddingToCart] = useState(false);
   const [cartMessage, setCartMessage] = useState(null);
   const [selectedOptions, setSelectedOptions] = useState({});
-<<<<<<< HEAD
-  const [variants, setVariants] = useState([]);
-=======
->>>>>>> 5694300d
   const [selectedVariant, setSelectedVariant] = useState(null);
 
   useEffect(() => {
@@ -48,36 +44,6 @@
       setAddingToCart(true);
       setCartMessage(null);
       
-<<<<<<< HEAD
-      const isConfigurable = product.__typename === 'ConfigurableProduct' || product.configurable_options;
-      
-      if (isConfigurable) {
-        // For configurable products, we need to validate that options are selected
-        if (!selectedVariant) {
-          setCartMessage({
-            type: 'error',
-            text: 'Please select all required options before adding to cart.'
-          });
-          return;
-        }
-        
-        // Convert selected options to the format expected by the API
-        const configurableOptions = Object.entries(selectedOptions).map(([optionId, valueIndex]) => ({
-          id: parseInt(optionId),
-          value_index: parseInt(valueIndex)
-        }));
-        
-        await magentoApi.addToGuestCart(
-          selectedVariant.product.sku, 
-          quantity, 
-          'configurable', 
-          configurableOptions
-        );
-      } else {
-        // For simple products
-        await magentoApi.addToGuestCart(product.sku, quantity, 'simple');
-      }
-=======
       // Check if it's a configurable product and all options are selected
       if (product.__typename === 'ConfigurableProduct') {
         const missingOptions = product.configurable_options?.filter(option => 
@@ -102,7 +68,6 @@
         : [];
       
       await magentoApi.addToGuestCart(product.sku, quantity, productType, options);
->>>>>>> 5694300d
       
       setCartMessage({
         type: 'success',
@@ -130,33 +95,6 @@
   };
 
   const handleOptionChange = (optionId, valueIndex) => {
-<<<<<<< HEAD
-    const newSelectedOptions = {
-      ...selectedOptions,
-      [optionId]: valueIndex
-    };
-    setSelectedOptions(newSelectedOptions);
-    
-    // Find the matching variant
-    const matchingVariant = variants.find(variant => {
-      return variant.attributes.every(attr => 
-        newSelectedOptions[attr.code] === attr.value_index
-      );
-    });
-    
-    setSelectedVariant(matchingVariant);
-  };
-
-  const isConfigurableProduct = () => {
-    return product?.__typename === 'ConfigurableProduct' || product?.configurable_options;
-  };
-
-  const getCurrentPrice = () => {
-    if (isConfigurableProduct() && selectedVariant) {
-      return selectedVariant.product.price_range?.minimum_price;
-    }
-    return product?.price_range?.minimum_price;
-=======
     setSelectedOptions(prev => ({
       ...prev,
       [optionId]: valueIndex
@@ -188,7 +126,6 @@
     return product.configurable_options?.every(option => 
       selectedOptions[option.id]
     );
->>>>>>> 5694300d
   };
 
   const getProductImage = () => {
@@ -328,29 +265,17 @@
             />
           )}
 
-<<<<<<< HEAD
-          {/* Configurable Product Options */}
-          {isConfigurableProduct() && product.configurable_options && (
-            <div className="pdp-configurable-options">
-              <h3>Select Options</h3>
-=======
           {isConfigurableProduct() && product.configurable_options && (
             <div className="pdp-configurable-options">
               <h3>Product Options</h3>
->>>>>>> 5694300d
               {product.configurable_options.map((option) => (
                 <div key={option.id} className="configurable-option">
                   <label htmlFor={`option-${option.id}`}>{option.label}:</label>
                   <select
                     id={`option-${option.id}`}
                     value={selectedOptions[option.id] || ''}
-<<<<<<< HEAD
-                    onChange={(e) => handleOptionChange(option.id, e.target.value)}
-                    className="option-select"
-=======
                     onChange={(e) => handleOptionChange(option.id, parseInt(e.target.value))}
                     disabled={addingToCart}
->>>>>>> 5694300d
                   >
                     <option value="">Please select...</option>
                     {option.values.map((value) => (
@@ -361,16 +286,6 @@
                   </select>
                 </div>
               ))}
-<<<<<<< HEAD
-              
-              {selectedVariant && (
-                <div className="selected-variant-info">
-                  <p><strong>Selected:</strong> {selectedVariant.product.name}</p>
-                  <p><strong>SKU:</strong> {selectedVariant.product.sku}</p>
-                </div>
-              )}
-=======
->>>>>>> 5694300d
             </div>
           )}
 
